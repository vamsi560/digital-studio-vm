import formidable from 'formidable';
import fs from 'fs/promises';
import { callGenerativeAI, parseJsonWithCorrection } from './utils/shared.js';

// Helper: Convert uploaded file to GenerativePart
async function fileToGenerativePart(file) {
  const fileData = await fs.readFile(file.filepath);
  return {
    inlineData: {
      data: Buffer.from(fileData).toString('base64'),
      mimeType: file.mimetype,
    },
  };
}

export default async function handler(req, res) {
  if (req.method !== 'POST') {
    res.setHeader('Allow', ['POST']);
    return res.status(405).end(`Method ${req.method} Not Allowed`);
  }

  try {
    const form = formidable({});
    const [fields, files] = await form.parse(req);
    const uploadedScreens = files.screens || [];
    if (uploadedScreens.length === 0) {
      return res.status(400).json({ error: 'No screens were uploaded.' });
    }

<<<<<<< HEAD
    // Enhanced prompt for dynamic package.json and detailed analysis
    const prompt = `You are an expert React developer. Given the following screen mockups, perform the following:

1. Analyze the screens and list all unique screens/pages detected, with a brief description for each.
2. List all reusable UI components you would extract, with a short description for each.
3. Generate a complete, production-ready React app using Tailwind CSS:
   - Use a scalable file/folder structure.
   - Extract and reuse components where possible.
   - Add PropTypes and JSDoc comments to all components.
   - Ensure all imports are correct.
   - Output a manifest JSON listing all files and their purposes.
   - Generate a package.json that includes only the dependencies actually required by the generated code (analyze all imports and features).
   - Include public/index.html, src/index.js, src/App.jsx, components, pages, and a README.md.
   - All code should be valid and ready to run.
4. Evaluate how well the generated React app matches the uploaded screens. Give a score (0-10) and a short justification.

Respond with a single JSON object:
{
  analysis: {
    screens: [ { name, description } ],
    components: [ { name, description } ],
    summary: string
  },
  manifest: { ... },
  files: { path: content, ... },
  qa: { score: number, justification: string }
}`;
=======
    // Enhanced prompt for dynamic package.json
    const prompt = `You are an expert React developer. Given the following screen mockups, generate a complete, production-ready React app using Tailwind CSS.\n\n- Use a scalable file/folder structure.\n- Extract and reuse components where possible.\n- Add PropTypes and JSDoc comments to all components.\n- Ensure all imports are correct.\n- Output a manifest JSON listing all files and their purposes.\n- Generate a package.json that includes only the dependencies actually required by the generated code (analyze all imports and features).\n- Include public/index.html, src/index.js, src/App.jsx, components, pages, and a README.md.\n- All code should be valid and ready to run.\n- Respond with a single JSON object: { manifest, files: { path: content, ... } }.`;
>>>>>>> 5c28ea8f

    // Convert all uploaded files to the format the AI model expects
    const imageParts = await Promise.all(uploadedScreens.map(fileToGenerativePart));
    const aiResponse = await callGenerativeAI(prompt, imageParts, true);
    let parsed;
    try {
      parsed = JSON.parse(aiResponse);
    } catch {
      parsed = await parseJsonWithCorrection(aiResponse, prompt, imageParts);
    }
<<<<<<< HEAD
    let { files: generatedFiles, manifest, analysis, qa } = parsed;
=======
    let { files: generatedFiles, manifest } = parsed;
>>>>>>> 5c28ea8f
    if (!generatedFiles || typeof generatedFiles !== 'object') generatedFiles = {};

    // --- DYNAMIC PACKAGE.JSON HANDLING ---
    let pkg = null;
    if (generatedFiles['package.json']) {
      try {
        pkg = JSON.parse(generatedFiles['package.json']);
      } catch {
        pkg = null;
      }
    }
    if (!pkg) {
      pkg = {
        name: 'generated-react-app',
        version: '0.1.0',
        private: true,
        dependencies: {},
        scripts: {
          start: 'react-scripts start',
          build: 'react-scripts build',
          test: 'react-scripts test'
        }
      };
    }
    // Ensure minimum required dependencies
    pkg.dependencies = pkg.dependencies || {};
    if (!pkg.dependencies.react) pkg.dependencies.react = '^18.2.0';
    if (!pkg.dependencies['react-dom']) pkg.dependencies['react-dom'] = '^18.2.0';
    if (!pkg.dependencies['react-scripts']) pkg.dependencies['react-scripts'] = '5.0.1';
    // Optionally ensure prop-types and tailwindcss if used in code (not implemented here for brevity)
    generatedFiles['package.json'] = JSON.stringify(pkg, null, 2);

    if (!generatedFiles['public/index.html']) {
      generatedFiles['public/index.html'] = `<!DOCTYPE html><html><head><meta charset='utf-8'><title>Generated React App</title></head><body><div id='root'></div></body></html>`;
    }
    if (!generatedFiles['src/index.js']) {
      generatedFiles['src/index.js'] = `import React from 'react';\nimport ReactDOM from 'react-dom/client';\nimport App from './App';\nimport './index.css';\n\nconst root = ReactDOM.createRoot(document.getElementById('root'));
root.render(<React.StrictMode><App />\u003c/React.StrictMode>);`;
    }
    if (!generatedFiles['src/App.jsx']) {
      generatedFiles['src/App.jsx'] = `import React from 'react';\nexport default function App() {\n  return <div>Welcome to your generated React app!</div>;\n}`;
    }
    if (!generatedFiles['README.md']) {
      generatedFiles['README.md'] = `# Generated React App\n\nThis project was generated automatically.\n\n## Setup\n\n1. Install dependencies:\n\n   npm install\n\n2. Start the app:\n\n   npm start\n`;
    }

<<<<<<< HEAD
    res.status(200).json({ generatedFiles, manifest, analysis, qa });
=======
    res.status(200).json({ generatedFiles, manifest });
>>>>>>> 5c28ea8f
  } catch (error) {
    console.error('Error in generate-code API:', error);
    res.status(500).json({ error: `Failed to generate code: ${error.message}` });
  }
}<|MERGE_RESOLUTION|>--- conflicted
+++ resolved
@@ -27,38 +27,8 @@
       return res.status(400).json({ error: 'No screens were uploaded.' });
     }
 
-<<<<<<< HEAD
-    // Enhanced prompt for dynamic package.json and detailed analysis
-    const prompt = `You are an expert React developer. Given the following screen mockups, perform the following:
-
-1. Analyze the screens and list all unique screens/pages detected, with a brief description for each.
-2. List all reusable UI components you would extract, with a short description for each.
-3. Generate a complete, production-ready React app using Tailwind CSS:
-   - Use a scalable file/folder structure.
-   - Extract and reuse components where possible.
-   - Add PropTypes and JSDoc comments to all components.
-   - Ensure all imports are correct.
-   - Output a manifest JSON listing all files and their purposes.
-   - Generate a package.json that includes only the dependencies actually required by the generated code (analyze all imports and features).
-   - Include public/index.html, src/index.js, src/App.jsx, components, pages, and a README.md.
-   - All code should be valid and ready to run.
-4. Evaluate how well the generated React app matches the uploaded screens. Give a score (0-10) and a short justification.
-
-Respond with a single JSON object:
-{
-  analysis: {
-    screens: [ { name, description } ],
-    components: [ { name, description } ],
-    summary: string
-  },
-  manifest: { ... },
-  files: { path: content, ... },
-  qa: { score: number, justification: string }
-}`;
-=======
     // Enhanced prompt for dynamic package.json
     const prompt = `You are an expert React developer. Given the following screen mockups, generate a complete, production-ready React app using Tailwind CSS.\n\n- Use a scalable file/folder structure.\n- Extract and reuse components where possible.\n- Add PropTypes and JSDoc comments to all components.\n- Ensure all imports are correct.\n- Output a manifest JSON listing all files and their purposes.\n- Generate a package.json that includes only the dependencies actually required by the generated code (analyze all imports and features).\n- Include public/index.html, src/index.js, src/App.jsx, components, pages, and a README.md.\n- All code should be valid and ready to run.\n- Respond with a single JSON object: { manifest, files: { path: content, ... } }.`;
->>>>>>> 5c28ea8f
 
     // Convert all uploaded files to the format the AI model expects
     const imageParts = await Promise.all(uploadedScreens.map(fileToGenerativePart));
@@ -69,11 +39,7 @@
     } catch {
       parsed = await parseJsonWithCorrection(aiResponse, prompt, imageParts);
     }
-<<<<<<< HEAD
-    let { files: generatedFiles, manifest, analysis, qa } = parsed;
-=======
     let { files: generatedFiles, manifest } = parsed;
->>>>>>> 5c28ea8f
     if (!generatedFiles || typeof generatedFiles !== 'object') generatedFiles = {};
 
     // --- DYNAMIC PACKAGE.JSON HANDLING ---
@@ -120,11 +86,7 @@
       generatedFiles['README.md'] = `# Generated React App\n\nThis project was generated automatically.\n\n## Setup\n\n1. Install dependencies:\n\n   npm install\n\n2. Start the app:\n\n   npm start\n`;
     }
 
-<<<<<<< HEAD
-    res.status(200).json({ generatedFiles, manifest, analysis, qa });
-=======
     res.status(200).json({ generatedFiles, manifest });
->>>>>>> 5c28ea8f
   } catch (error) {
     console.error('Error in generate-code API:', error);
     res.status(500).json({ error: `Failed to generate code: ${error.message}` });
